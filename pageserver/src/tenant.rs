--- conflicted
+++ resolved
@@ -1003,14 +1003,10 @@
         // IndexPart is the source of truth.
         self.clean_up_timelines(&existent_timelines)?;
 
-<<<<<<< HEAD
         fail::fail_point!("attach-before-activate", |_| {
             anyhow::bail!("attach-before-activate");
         });
-        failpoint_support::sleep_millis_async!("attach-before-activate-sleep");
-=======
-        failpoint_support::sleep_millis_async!("attach-before-activate", &self.cancel);
->>>>>>> f94abbab
+        failpoint_support::sleep_millis_async!("attach-before-activate-sleep", &self.cancel);
 
         info!("Done");
 
