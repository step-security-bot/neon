--- conflicted
+++ resolved
@@ -1437,11 +1437,6 @@
                     };
                     batch
                         .throttle_and_record_start_processing(&self.cancel)
-<<<<<<< HEAD
-                        .await?;
-                    self.pagesteam_handle_batched_message(pgb_writer, batch, &cancel, &ctx)
-=======
->>>>>>> 9b432048
                         .await?;
                     self.pagesteam_handle_batched_message(
                         pgb_writer,
