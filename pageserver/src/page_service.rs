--- conflicted
+++ resolved
@@ -1336,11 +1336,8 @@
                     timeline_handles,
                     request_span,
                     pipelining_config,
-<<<<<<< HEAD
+                    protocol_version,
                     io_concurrency,
-=======
-                    protocol_version,
->>>>>>> c545d227
                     &ctx,
                 )
                 .await
@@ -1353,11 +1350,8 @@
                     timeline_id,
                     timeline_handles,
                     request_span,
-<<<<<<< HEAD
+                    protocol_version,
                     io_concurrency,
-=======
-                    protocol_version,
->>>>>>> c545d227
                     &ctx,
                 )
                 .await
@@ -1384,11 +1378,8 @@
         timeline_id: TimelineId,
         mut timeline_handles: TimelineHandles,
         request_span: Span,
-<<<<<<< HEAD
+        protocol_version: PagestreamProtocolVersion,
         io_concurrency: IoConcurrency,
-=======
-        protocol_version: PagestreamProtocolVersion,
->>>>>>> c545d227
         ctx: &RequestContext,
     ) -> (
         (PostgresBackendReader<IO>, TimelineHandles),
@@ -1423,17 +1414,14 @@
             };
 
             let err = self
-<<<<<<< HEAD
                 .pagesteam_handle_batched_message(
                     pgb_writer,
                     msg,
                     io_concurrency.clone(),
                     &cancel,
+                    protocol_version,
                     ctx,
                 )
-=======
-                .pagesteam_handle_batched_message(pgb_writer, msg, &cancel, protocol_version, ctx)
->>>>>>> c545d227
                 .await;
             match err {
                 Ok(()) => {}
@@ -1456,11 +1444,8 @@
         mut timeline_handles: TimelineHandles,
         request_span: Span,
         pipelining_config: PageServicePipeliningConfigPipelined,
-<<<<<<< HEAD
+        protocol_version: PagestreamProtocolVersion,
         io_concurrency: IoConcurrency,
-=======
-        protocol_version: PagestreamProtocolVersion,
->>>>>>> c545d227
         ctx: &RequestContext,
     ) -> (
         (PostgresBackendReader<IO>, TimelineHandles),
@@ -1601,22 +1586,12 @@
                             return Err(e);
                         }
                     };
-<<<<<<< HEAD
-                    batch
-                        .throttle_and_record_start_processing(&self.cancel)
-                        .await?;
                     self.pagesteam_handle_batched_message(
                         pgb_writer,
                         batch,
                         io_concurrency.clone(),
                         &cancel,
-=======
-                    self.pagesteam_handle_batched_message(
-                        pgb_writer,
-                        batch,
-                        &cancel,
                         protocol_version,
->>>>>>> c545d227
                         &ctx,
                     )
                     .await?;
@@ -1870,12 +1845,8 @@
         &mut self,
         timeline: &Timeline,
         effective_lsn: Lsn,
-<<<<<<< HEAD
-        requests: smallvec::SmallVec<[(RelTag, BlockNumber, SmgrOpTimer); 1]>,
+        requests: smallvec::SmallVec<[BatchedGetPageRequest; 1]>,
         io_concurrency: IoConcurrency,
-=======
-        requests: smallvec::SmallVec<[BatchedGetPageRequest; 1]>,
->>>>>>> c545d227
         ctx: &RequestContext,
     ) -> Vec<Result<(PagestreamBeMessage, SmgrOpTimer), BatchedPageStreamError>> {
         debug_assert_current_span_has_tenant_and_timeline_id();
