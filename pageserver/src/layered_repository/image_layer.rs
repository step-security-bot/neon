--- conflicted
+++ resolved
@@ -13,34 +13,18 @@
 //!
 //!    000000067F000032BE0000400000000070B6-000000067F000032BE0000400000000080B6__00000000346BC568
 //!
-<<<<<<< HEAD
-//! An image file is constructed using the 'bookfile' crate.
-//!
-//! Only metadata is loaded into memory by the load function.
-//! When images are needed, they are read directly from disk.
-//!
-=======
 //! Every image layer file consists of three parts: "summary",
 //! "index", and "values".  The summary is a fixed size header at the
 //! beginning of the file, and it contains basic information about the
 //! layer, and offsets to the other parts. The "index" is a B-tree,
 //! mapping from Key to an offset in the "values" part.  The
 //! actual page images are stored in the "values" part.
->>>>>>> 07a95537
 use crate::config::PageServerConf;
 use crate::layered_repository::blob_io::{BlobCursor, BlobWriter, WriteBlobWriter};
 use crate::layered_repository::block_io::{BlockBuf, BlockReader, FileBlockReader};
 use crate::layered_repository::disk_btree::{DiskBtreeBuilder, DiskBtreeReader, VisitDirection};
 use crate::layered_repository::filename::{ImageFileName, PathOrConf};
 use crate::layered_repository::storage_layer::{
-<<<<<<< HEAD
-    BlobRef, Layer, ValueReconstructResult, ValueReconstructState,
-};
-use crate::repository::{Key, Value};
-use crate::virtual_file::VirtualFile;
-use crate::{ZTenantId, ZTimelineId};
-use anyhow::{bail, Context, Result};
-=======
     Layer, ValueReconstructResult, ValueReconstructState,
 };
 use crate::page_cache::PAGE_SZ;
@@ -49,20 +33,13 @@
 use crate::{ZTenantId, ZTimelineId};
 use crate::{IMAGE_FILE_MAGIC, STORAGE_FORMAT_VERSION};
 use anyhow::{bail, ensure, Context, Result};
->>>>>>> 07a95537
 use bytes::Bytes;
 use hex;
 use log::*;
 use serde::{Deserialize, Serialize};
-<<<<<<< HEAD
-use std::collections::HashMap;
-use std::fs;
-use std::io::{BufWriter, Write};
-=======
 use std::fs;
 use std::io::Write;
 use std::io::{Seek, SeekFrom};
->>>>>>> 07a95537
 use std::ops::Range;
 use std::path::{Path, PathBuf};
 use std::sync::{RwLock, RwLockReadGuard};
@@ -70,28 +47,12 @@
 use zenith_utils::bin_ser::BeSer;
 use zenith_utils::lsn::Lsn;
 
-<<<<<<< HEAD
-// Magic constant to identify a Zenith image layer file
-pub const IMAGE_FILE_MAGIC: u32 = 0x5A616E11 + 1;
-
-/// Mapping from (key, lsn) -> page/WAL record
-/// byte ranges in VALUES_CHAPTER
-static INDEX_CHAPTER: u64 = 1;
-
-/// Contains each block in block # order
-const VALUES_CHAPTER: u64 = 2;
-
-/// Contains the [`Summary`] struct
-const SUMMARY_CHAPTER: u64 = 3;
-
-=======
 ///
 /// Header stored in the beginning of the file
 ///
 /// After this comes the 'values' part, starting on block 1. After that,
 /// the 'index' starts at the block indicated by 'index_start_blk'
 ///
->>>>>>> 07a95537
 #[derive(Debug, Serialize, Deserialize, PartialEq, Eq)]
 struct Summary {
     /// Magic value to identify this as a zenith image file. Always IMAGE_FILE_MAGIC.
@@ -101,10 +62,6 @@
     tenantid: ZTenantId,
     timelineid: ZTimelineId,
     key_range: Range<Key>,
-<<<<<<< HEAD
-
-=======
->>>>>>> 07a95537
     lsn: Lsn,
 
     /// Block number where the 'index' part of the file begins.
@@ -122,10 +79,6 @@
             tenantid: layer.tenantid,
             timelineid: layer.timelineid,
             key_range: layer.key_range.clone(),
-<<<<<<< HEAD
-
-=======
->>>>>>> 07a95537
             lsn: layer.lsn,
 
             index_start_blk: 0,
@@ -150,32 +103,19 @@
     // This entry contains an image of all pages as of this LSN
     pub lsn: Lsn,
 
-<<<<<<< HEAD
-    inner: Mutex<ImageLayerInner>,
-=======
     inner: RwLock<ImageLayerInner>,
->>>>>>> 07a95537
 }
 
 pub struct ImageLayerInner {
     /// If false, the 'index' has not been loaded into memory yet.
     loaded: bool,
 
-<<<<<<< HEAD
-    /// The underlying (virtual) file handle. None if the layer hasn't been loaded
-    /// yet.
-    book: Option<Book<VirtualFile>>,
-
-    /// offset of each value
-    index: HashMap<Key, BlobRef>,
-=======
     // values copied from summary
     index_start_blk: u32,
     index_root_blk: u32,
 
     /// Reader object for reading blocks from the file. (None if not loaded yet)
     file: Option<FileBlockReader<VirtualFile>>,
->>>>>>> 07a95537
 }
 
 impl Layer for ImageLayer {
@@ -206,36 +146,12 @@
         key: Key,
         lsn_range: Range<Lsn>,
         reconstruct_state: &mut ValueReconstructState,
-<<<<<<< HEAD
-    ) -> Result<ValueReconstructResult> {
-=======
     ) -> anyhow::Result<ValueReconstructResult> {
->>>>>>> 07a95537
         assert!(self.key_range.contains(&key));
         assert!(lsn_range.end >= self.lsn);
 
         let inner = self.load()?;
 
-<<<<<<< HEAD
-        if let Some(blob_ref) = inner.index.get(&key) {
-            let chapter = inner
-                .book
-                .as_ref()
-                .unwrap()
-                .chapter_reader(VALUES_CHAPTER)?;
-
-            let mut blob = vec![0; blob_ref.size()];
-            chapter
-                .read_exact_at(&mut blob, blob_ref.pos())
-                .with_context(|| {
-                    format!(
-                        "failed to read {} bytes from data file {} at offset {}",
-                        blob_ref.size(),
-                        self.filename().display(),
-                        blob_ref.pos()
-                    )
-                })?;
-=======
         let file = inner.file.as_ref().unwrap();
         let tree_reader = DiskBtreeReader::new(inner.index_start_blk, inner.index_root_blk, file);
 
@@ -249,7 +165,6 @@
                     offset
                 )
             })?;
->>>>>>> 07a95537
             let value = Bytes::from(blob);
 
             reconstruct_state.img = Some((self.lsn, value));
@@ -261,32 +176,6 @@
 
     fn iter(&self) -> Box<dyn Iterator<Item = Result<(Key, Lsn, Value)>>> {
         todo!();
-<<<<<<< HEAD
-    }
-
-    fn unload(&self) -> Result<()> {
-        // Unload the index.
-        //
-        // TODO: we should access the index directly from pages on the disk,
-        // using the buffer cache. This load/unload mechanism is really ad hoc.
-
-        // FIXME: In debug mode, loading and unloading the index slows
-        // things down so much that you get timeout errors. At least
-        // with the test_parallel_copy test. So as an even more ad hoc
-        // stopgap fix for that, only unload every on average 10
-        // checkpoint cycles.
-        use rand::RngCore;
-        if rand::thread_rng().next_u32() > (u32::MAX / 10) {
-            return Ok(());
-        }
-
-        let mut inner = self.inner.lock().unwrap();
-        inner.index = HashMap::default();
-        inner.loaded = false;
-
-        Ok(())
-=======
->>>>>>> 07a95537
     }
 
     fn delete(&self) -> Result<()> {
@@ -319,26 +208,12 @@
         let tree_reader =
             DiskBtreeReader::<_, KEY_SIZE>::new(inner.index_start_blk, inner.index_root_blk, file);
 
-<<<<<<< HEAD
-        let mut index_vec: Vec<(&Key, &BlobRef)> = inner.index.iter().collect();
-        index_vec.sort_by_key(|x| x.1.pos());
-
-        for (key, blob_ref) in index_vec {
-            println!(
-                "key: {} size {} offset {}",
-                key,
-                blob_ref.size(),
-                blob_ref.pos()
-            );
-        }
-=======
         tree_reader.dump()?;
 
         tree_reader.visit(&[0u8; KEY_SIZE], VisitDirection::Forwards, |key, value| {
             println!("key: {} offset {}", hex::encode(key), value);
             true
         })?;
->>>>>>> 07a95537
 
         Ok(())
     }
@@ -371,10 +246,6 @@
                 return Ok(inner);
             }
 
-<<<<<<< HEAD
-        if inner.loaded {
-            return Ok(inner);
-=======
             // Need to open the file and load the metadata. Upgrade our lock to
             // a write lock. (Or rather, release and re-lock in write mode.)
             drop(inner);
@@ -392,7 +263,6 @@
             // while we do that, another thread could unload again, so we have
             // to re-check and retry if that happens.
             drop(inner);
->>>>>>> 07a95537
         }
     }
 
@@ -400,16 +270,6 @@
         let path = self.path();
 
         // Open the file if it's not open already.
-<<<<<<< HEAD
-        if inner.book.is_none() {
-            let file = VirtualFile::open(&path)
-                .with_context(|| format!("Failed to open file '{}'", path.display()))?;
-            inner.book = Some(Book::new(file).with_context(|| {
-                format!("Failed to open file '{}' as a bookfile", path.display())
-            })?);
-        }
-        let book = inner.book.as_ref().unwrap();
-=======
         if inner.file.is_none() {
             let file = VirtualFile::open(&path)
                 .with_context(|| format!("Failed to open file '{}'", path.display()))?;
@@ -418,7 +278,6 @@
         let file = inner.file.as_mut().unwrap();
         let summary_blk = file.read_blk(0)?;
         let actual_summary = Summary::des_prefix(summary_blk.as_ref())?;
->>>>>>> 07a95537
 
         match &self.path_or_conf {
             PathOrConf::Conf(_) => {
@@ -444,22 +303,10 @@
             }
         }
 
-<<<<<<< HEAD
-        let chapter = book.read_chapter(INDEX_CHAPTER)?;
-        let index = HashMap::des(&chapter)?;
-
-        info!("loaded from {}", &path.display());
-
-        inner.index = index;
-        inner.loaded = true;
-
-        Ok(inner)
-=======
         inner.index_start_blk = actual_summary.index_start_blk;
         inner.index_root_blk = actual_summary.index_root_blk;
         inner.loaded = true;
         Ok(())
->>>>>>> 07a95537
     }
 
     /// Create an ImageLayer struct representing an existing file on disk
@@ -475,18 +322,11 @@
             tenantid,
             key_range: filename.key_range.clone(),
             lsn: filename.lsn,
-<<<<<<< HEAD
-            inner: Mutex::new(ImageLayerInner {
-                book: None,
-                index: HashMap::new(),
-                loaded: false,
-=======
             inner: RwLock::new(ImageLayerInner {
                 loaded: false,
                 file: None,
                 index_start_blk: 0,
                 index_root_blk: 0,
->>>>>>> 07a95537
             }),
         }
     }
@@ -509,18 +349,11 @@
             tenantid: summary.tenantid,
             key_range: summary.key_range,
             lsn: summary.lsn,
-<<<<<<< HEAD
-            inner: Mutex::new(ImageLayerInner {
-                book: None,
-                index: HashMap::new(),
-                loaded: false,
-=======
             inner: RwLock::new(ImageLayerInner {
                 file: None,
                 loaded: false,
                 index_start_blk: 0,
                 index_root_blk: 0,
->>>>>>> 07a95537
             }),
         })
     }
@@ -556,27 +389,14 @@
 ///
 pub struct ImageLayerWriter {
     conf: &'static PageServerConf,
-<<<<<<< HEAD
-    path: PathBuf,
-=======
     _path: PathBuf,
->>>>>>> 07a95537
     timelineid: ZTimelineId,
     tenantid: ZTenantId,
     key_range: Range<Key>,
     lsn: Lsn,
 
-<<<<<<< HEAD
-    values_writer: Option<ChapterWriter<BufWriter<VirtualFile>>>,
-    end_offset: u64,
-
-    index: HashMap<Key, BlobRef>,
-
-    finished: bool,
-=======
     blob_writer: WriteBlobWriter<VirtualFile>,
     tree: DiskBtreeBuilder<BlockBuf, KEY_SIZE>,
->>>>>>> 07a95537
 }
 
 impl ImageLayerWriter {
@@ -586,11 +406,7 @@
         tenantid: ZTenantId,
         key_range: &Range<Key>,
         lsn: Lsn,
-<<<<<<< HEAD
-    ) -> Result<ImageLayerWriter> {
-=======
     ) -> anyhow::Result<ImageLayerWriter> {
->>>>>>> 07a95537
         // Create the file
         //
         // Note: This overwrites any existing file. There shouldn't be any.
@@ -605,19 +421,6 @@
             },
         );
         info!("new image layer {}", path.display());
-<<<<<<< HEAD
-        let file = VirtualFile::create(&path)?;
-        let buf_writer = BufWriter::new(file);
-        let book = BookWriter::new(buf_writer, IMAGE_FILE_MAGIC)?;
-
-        // Open the page-images chapter for writing. The calls to
-        // `put_image` will use this to write the contents.
-        let chapter = book.new_chapter(VALUES_CHAPTER);
-
-        let writer = ImageLayerWriter {
-            conf,
-            path,
-=======
         let mut file = VirtualFile::create(&path)?;
         // make room for the header block
         file.seek(SeekFrom::Start(PAGE_SZ as u64))?;
@@ -630,20 +433,12 @@
         let writer = ImageLayerWriter {
             conf,
             _path: path,
->>>>>>> 07a95537
             timelineid,
             tenantid,
             key_range: key_range.clone(),
             lsn,
-<<<<<<< HEAD
-            values_writer: Some(chapter),
-            index: HashMap::new(),
-            end_offset: 0,
-            finished: false,
-=======
             tree: tree_builder,
             blob_writer,
->>>>>>> 07a95537
         };
 
         Ok(writer)
@@ -655,46 +450,16 @@
     /// The page versions must be appended in blknum order.
     ///
     pub fn put_image(&mut self, key: Key, img: &[u8]) -> Result<()> {
-<<<<<<< HEAD
-        assert!(self.key_range.contains(&key));
-        let off = self.end_offset;
-
-        if let Some(writer) = &mut self.values_writer {
-            let len = img.len();
-            writer.write_all(img)?;
-            self.end_offset += len as u64;
-
-            let old = self.index.insert(key, BlobRef::new(off, len, true));
-            assert!(old.is_none());
-        } else {
-            panic!()
-        }
-=======
         ensure!(self.key_range.contains(&key));
         let off = self.blob_writer.write_blob(img)?;
 
         let mut keybuf: [u8; KEY_SIZE] = [0u8; KEY_SIZE];
         key.write_to_byte_slice(&mut keybuf);
         self.tree.append(&keybuf, off)?;
->>>>>>> 07a95537
 
         Ok(())
     }
 
-<<<<<<< HEAD
-    pub fn finish(&mut self) -> Result<ImageLayer> {
-        // Close the values chapter
-        let book = self.values_writer.take().unwrap().close()?;
-
-        // Write out the index
-        let mut chapter = book.new_chapter(INDEX_CHAPTER);
-        let buf = HashMap::ser(&self.index)?;
-        chapter.write_all(&buf)?;
-        let book = chapter.close()?;
-
-        // Write out the summary chapter
-        let mut chapter = book.new_chapter(SUMMARY_CHAPTER);
-=======
     pub fn finish(self) -> anyhow::Result<ImageLayer> {
         let index_start_blk =
             ((self.blob_writer.size() + PAGE_SZ as u64 - 1) / PAGE_SZ as u64) as u32;
@@ -709,7 +474,6 @@
         }
 
         // Fill in the summary on blk 0
->>>>>>> 07a95537
         let summary = Summary {
             magic: IMAGE_FILE_MAGIC,
             format_version: STORAGE_FORMAT_VERSION,
@@ -732,37 +496,15 @@
             tenantid: self.tenantid,
             key_range: self.key_range.clone(),
             lsn: self.lsn,
-<<<<<<< HEAD
-            inner: Mutex::new(ImageLayerInner {
-                book: None,
-                loaded: false,
-                index: HashMap::new(),
-=======
             inner: RwLock::new(ImageLayerInner {
                 loaded: false,
                 file: None,
                 index_start_blk,
                 index_root_blk,
->>>>>>> 07a95537
             }),
         };
         trace!("created image layer {}", layer.path().display());
 
-        self.finished = true;
-
         Ok(layer)
     }
-}
-
-impl Drop for ImageLayerWriter {
-    fn drop(&mut self) {
-        if let Some(page_image_writer) = self.values_writer.take() {
-            if let Ok(book) = page_image_writer.close() {
-                let _ = book.close();
-            }
-        }
-        if !self.finished {
-            let _ = fs::remove_file(&self.path);
-        }
-    }
 }