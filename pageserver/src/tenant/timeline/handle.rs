//! An efficient way to keep the timeline gate open without preventing
//! timeline shutdown for longer than a single call to a timeline method.
//!
//! # Motivation
//!
//! On a single page service connection, we're typically serving a single TenantTimelineId.
//!
//! Without sharding, there is a single Timeline object to which we dispatch
//! all requests. For example, a getpage request gets dispatched to the
//! Timeline::get method of the Timeline object that represents the
//! (tenant,timeline) of that connection.
//!
//! With sharding, for each request that comes in on the connection,
//! we first have to perform shard routing based on the requested key (=~ page number).
//! The result of shard routing is a Timeline object.
//! We then dispatch the request to that Timeline object.
//!
//! Regardless of whether the tenant is sharded or not, we want to ensure that
//! we hold the Timeline gate open while we're invoking the method on the
//! Timeline object.
//!
//! However, we want to avoid the overhead of entering the gate for every
//! method invocation.
//!
//! Further, for shard routing, we want to avoid calling the tenant manager to
//! resolve the shard for every request. Instead, we want to cache the
//! routing result so we can bypass the tenant manager for all subsequent requests
//! that get routed to that shard.
//!
//! Regardless of how we accomplish the above, it should not
//! prevent the Timeline from shutting down promptly.
//!
//! # Design
//!
//! ## Data Structures
//!
//! There are three user-facing data structures:
//! - `PerTimelineState`: a struct embedded into each Timeline struct. Lifetime == Timeline lifetime.
//! - `Cache`: a struct private to each connection handler; Lifetime == connection lifetime.
//! - `Handle`: a smart pointer that holds the Timeline gate open and derefs to `&Timeline`.
//! - `WeakHandle`: downgrade of a `Handle` that does not keep the gate open, but allows
//!   trying to ugprade back to a `Handle`, guaranteeing it's the same `Timeline` *object*.
//!
//! Internally, there is 0 or 1 `HandleInner` per `(Cache,Timeline)`.
//! Since Cache:Connection is 1:1, there is 0 or 1 `HandleInner` per `(Connection,Timeline)`.
//!
//! The `HandleInner`  is allocated as a `Arc<Mutex<HandleInner>>` and
//! referenced weakly and strongly from various places which we are now illustrating.
//! For brevity, we will omit the `Arc<Mutex<>>` part in the following and instead
//! use `strong ref` and `weak ref` when referring to the `Arc<Mutex<HandleInner>>`
//! or `Weak<Mutex<HandleInner>>`, respectively.
<<<<<<< HEAD
//!
//! - The `Handle` is a strong ref.
//! - The `WeakHandle` is a weak ref.
//! - The `PerTimelineState` contains a `HashMap<CacheId, strong ref>`.
//! - The `Cache` is a `HashMap<unique identifier for the shard, weak ref>`.
//!
//! Lifetimes:
//! - `WeakHandle` and `Handle`: single pagestream request.
//! - `Cache`: single page service connection.
//! - `PerTimelineState`:  lifetime of the Timeline object (i.e., i.e., till `Timeline::shutdown`).
//!
=======
//!
//! - The `Handle` is a strong ref.
//! - The `WeakHandle` is a weak ref.
//! - The `PerTimelineState` contains a `HashMap<CacheId, strong ref>`.
//! - The `Cache` is a `HashMap<unique identifier for the shard, weak ref>`.
//!
//! Lifetimes:
//! - `WeakHandle` and `Handle`: single pagestream request.
//! - `Cache`: single page service connection.
//! - `PerTimelineState`:  lifetime of the Timeline object (i.e., i.e., till `Timeline::shutdown`).
//!
>>>>>>> e781cf6d
//! ## Request Handling Flow (= filling and using the `Cache``)
//!
//! To dispatch a request, the page service connection calls `Cache::get`.
//!
//! A cache miss means we consult the tenant manager for shard routing,
//! resulting in an `Arc<Timeline>`. We enter its gate _once_ and store it in the the
//! `Arc<Mutex<HandleInner>>>`. A weak ref is stored in the `Cache`
//! and a strong ref in the `PerTimelineState`.
//! A strong ref is returned wrapped in a `Handle`.
//!
//! For subsequent requests, `Cache::get` will perform a "fast path" shard routing
//! and find the weak ref in the cache.
//! We upgrade the weak ref to a strong ref and return it wrapped in a `Handle`.
//!
//! The pagestream processing is pipelined and involves a batching step.
//! While a request is batching, the `Handle` is downgraded to a `WeakHandle`.
//! When the batch is ready to be executed, the `WeakHandle` is upgraded back to a `Handle`
//! and the request handler dispatches the request to the right `<Handle as Deref<Target = Timeline>>::$request_method`.
//! It then drops the `Handle`, which drops the `Arc<HandleInner>`.
//!
//! # Performance
//!
//! Remember from the introductory section:
//!
//! > However, we want to avoid the overhead of entering the gate for every
//! > method invocation.
//!
//! Why do we want to avoid that?
//! Because the gate is a shared location in memory and entering it involves
//! bumping refcounts, which leads to cache contention if done frequently
//! from multiple cores in parallel.
//!
//! So, we only acquire the `GateGuard` once on `Cache` miss, and wrap it in an `Arc`.
//! That `Arc` is private to the `HandleInner` and hence to the connection.
//! (Review the "Data Structures" section if that is unclear to you.)
//!
//! A `WeakHandle` is a weak ref to the `HandleInner`.
//! When upgrading a `WeakHandle`, we upgrade to a strong ref to the `HandleInner` and
//! further acquire an additional strong ref to the `Arc<GateGuard>` inside it.
//! Again, this manipulation of ref counts is is cheap because `Arc` is private to the connection.
//!
//! When downgrading a `Handle` to a `WeakHandle`, we drop the `Arc<GateGuard>`.
//! Again, this is cheap because the `Arc` is private to the connection.
<<<<<<< HEAD
//!
//! In addition to the GateGuard, we need to provide `Deref<Target=Timeline>` impl.
//! For this, both `Handle` need infallible access to an `Arc<Timeline>`.
//! We could clone the `Arc<Timeline>` when upgrading a `WeakHandle`, but that would cause contention
//! on the shared memory location that trakcs the refcount of the `Arc<Timeline>`.
//! Instead, we wrap the `Arc<Timeline>` into another `Arc`.
//! so that we can clone it cheaply when upgrading a `WeakHandle`.
//!
//! # Shutdown
//!
//! The attentive reader may have noticed the following reference cycle around the `Arc<Timeline>`:
//!
//! ```text
//! Timeline --owns--> PerTimelineState --strong--> HandleInner --strong--> Timeline
//! ```
//!
//! Further, there is this cycle:
//!
=======
//!
//! In addition to the GateGuard, we need to provide `Deref<Target=Timeline>` impl.
//! For this, both `Handle` need infallible access to an `Arc<Timeline>`.
//! We could clone the `Arc<Timeline>` when upgrading a `WeakHandle`, but that would cause contention
//! on the shared memory location that trakcs the refcount of the `Arc<Timeline>`.
//! Instead, we wrap the `Arc<Timeline>` into another `Arc`.
//! so that we can clone it cheaply when upgrading a `WeakHandle`.
//!
//! # Shutdown
//!
//! The attentive reader may have noticed the following reference cycle around the `Arc<Timeline>`:
//!
//! ```text
//! Timeline --owns--> PerTimelineState --strong--> HandleInner --strong--> Timeline
//! ```
//!
//! Further, there is this cycle:
//!
>>>>>>> e781cf6d
//! ```text
//! Timeline --owns--> PerTimelineState --strong--> HandleInner --strong--> GateGuard --keepalive--> Timeline
//! ```
//!
//! The former cycle is a memory leak if not broken.
//! The latter cycle further prevents the Timeline from shutting down
//! because we certainly won't drop the Timeline while the GateGuard is alive.
//! Preventing shutdown is the whole point of this handle/cache system,
//! but when the Timeline needs to shut down, we need to break the cycle.
//!
//! The cycle is broken by either
//! - Timeline shutdown (=> `PerTimelineState::shutdown`)
//! - Connection shutdown (=> dropping the `Cache`).
<<<<<<< HEAD
//!
//! Both transition the `HandleInner` from [`HandleInner::KeepingTimelineGateOpen`] to
//! [`HandleInner::ShutDown`], which drops the only long-lived strong ref to the
//! `Arc<GateGuard>`.
//!
=======
//!
//! Both transition the `HandleInner` from [`HandleInner::KeepingTimelineGateOpen`] to
//! [`HandleInner::ShutDown`], which drops the only long-lived strong ref to the
//! `Arc<GateGuard>`.
//!
>>>>>>> e781cf6d
//! `PerTimelineState::shutdown` drops all the `HandleInners` it contains,
//! thereby breaking the cycle.
//! It also initiates draining of already existing `Handle`s by
//! poisoning things so that no new `HandleInner`'s can be added
//! to the `PerTimelineState`, which will make subsequent `Cache::get` fail.
//!
//! Concurrently existing / already upgraded `Handle`s will extend the
//! lifetime of the `Arc<Mutex<HandleInner>>` and hence cycles.
//! However, since `Handle`s are short-lived and new `Handle`s are not
//! handed out from `Cache::get` or `WeakHandle::upgrade` after
//! `PerTimelineState::shutdown`, that extension of the cycle is bounded.
//!
//! Concurrently existing `WeakHandle`s will fail to `upgrade()`:
//! while they will succeed in upgrading `Weak<Mutex<HandleInner>>`,
//! they will find the inner in state `HandleInner::ShutDown` state where the
//! `Arc<GateGuard>` and Timeline has already been dropped.
//!
//! Dropping the `Cache` undoes the registration of this `Cache`'s
//! `HandleInner`s from all the `PerTimelineState`s, i.e., it
//! removes the strong ref to each of its `HandleInner`s
//! from all the `PerTimelineState`.
//!
//! # Locking Rules
//!
//! To prevent deadlocks we:
//!
//! 1. Only ever hold one of the locks at a time.
//! 2. Don't add more than one Drop impl that locks on the
//!    cycles above.
//!
//! As per (2), that impl is in `Drop for Cache`.
//!
//! # Fast Path for Shard Routing
//!
//! The `Cache` has a fast path for shard routing to avoid calling into
//! the tenant manager for every request.
//!
//! The `Cache` maintains a hash map of `ShardTimelineId` to `WeakHandle`s.
//!
//! The current implementation uses the first entry in the hash map
//! to determine the `ShardParameters` and derive the correct
//! `ShardIndex` for the requested key.
//!
//! It then looks up the hash map for that `ShardTimelineId := {ShardIndex,TimelineId}`.
//!
//! If the lookup is successful and the `WeakHandle` can be upgraded,
//! it's a hit.
//!
//! ## Cache invalidation
//!
//! The insight is that cache invalidation is sufficient and most efficiently if done lazily.
//! The only reasons why an entry in the cache can become stale are:
//! 1. The `PerTimelineState` / Timeline is shutting down e.g. because the shard is
//!    being detached, timeline or shard deleted, or pageserver is shutting down.
//! 2. We're doing a shard split and new traffic should be routed to the child shards.
//!
//! Regarding (1), we will eventually fail to upgrade the `WeakHandle` once the
//! timeline has shut down, and when that happens, we remove the entry from the cache.
//!
//! Regarding (2), the insight is that it is toally fine to keep dispatching requests
//! to the parent shard during a shard split. Eventually, the shard split task will
//! shut down the parent => case (1).

use std::collections::hash_map;
use std::collections::HashMap;
use std::sync::Arc;
use std::sync::Mutex;
use std::sync::Weak;

use pageserver_api::shard::ShardIdentity;
use tracing::instrument;
use tracing::trace;
use utils::id::TimelineId;
use utils::shard::ShardIndex;
use utils::shard::ShardNumber;

use crate::tenant::mgr::ShardSelector;

/// The requirement for Debug is so that #[derive(Debug)] works in some places.
pub(crate) trait Types: Sized + std::fmt::Debug {
    type TenantManagerError: Sized + std::fmt::Debug;
    type TenantManager: TenantManager<Self> + Sized;
    type Timeline: ArcTimeline<Self> + Sized;
}

/// Uniquely identifies a [`Cache`] instance over the lifetime of the process.
/// Required so [`Cache::drop`] can take out the handles from the [`PerTimelineState`].
/// Alternative to this would be to allocate [`Cache`] in a `Box` and identify it by the pointer.
#[derive(Debug, Hash, PartialEq, Eq, Clone, Copy)]
struct CacheId(u64);

impl CacheId {
    fn next() -> Self {
        static NEXT_ID: std::sync::atomic::AtomicU64 = std::sync::atomic::AtomicU64::new(1);
        let id = NEXT_ID.fetch_add(1, std::sync::atomic::Ordering::Relaxed);
        if id == 0 {
            panic!("CacheId::new() returned 0, overflow");
        }
        Self(id)
    }
}

/// See module-level comment.
pub(crate) struct Cache<T: Types> {
    id: CacheId,
    map: Map<T>,
}

type Map<T> = HashMap<ShardTimelineId, WeakHandle<T>>;

impl<T: Types> Default for Cache<T> {
    fn default() -> Self {
        Self {
            id: CacheId::next(),
            map: Default::default(),
        }
    }
}

#[derive(PartialEq, Eq, Debug, Hash, Clone, Copy)]
pub(crate) struct ShardTimelineId {
    pub(crate) shard_index: ShardIndex,
    pub(crate) timeline_id: TimelineId,
}

/// See module-level comment.
pub(crate) struct Handle<T: Types> {
    timeline: Arc<T::Timeline>,
    #[allow(dead_code)] // the field exists to keep the gate open
    gate_guard: Arc<utils::sync::gate::GateGuard>,
    inner: Arc<Mutex<HandleInner<T>>>,
}
pub(crate) struct WeakHandle<T: Types> {
    inner: Weak<Mutex<HandleInner<T>>>,
}
enum HandleInner<T: Types> {
    KeepingTimelineGateOpen {
        #[allow(dead_code)]
        gate_guard: Arc<utils::sync::gate::GateGuard>,
        timeline: Arc<T::Timeline>,
    },
    ShutDown,
}

/// Embedded in each [`Types::Timeline`] as the anchor for the only long-lived strong ref to `HandleInner`.
///
/// See module-level comment for details.
pub struct PerTimelineState<T: Types> {
    // None = shutting down
    #[allow(clippy::type_complexity)]
    handles: Mutex<Option<HashMap<CacheId, Arc<Mutex<HandleInner<T>>>>>>,
}

impl<T: Types> Default for PerTimelineState<T> {
    fn default() -> Self {
        Self {
            handles: Mutex::new(Some(Default::default())),
        }
    }
}

/// Abstract view of [`crate::tenant::mgr`], for testability.
pub(crate) trait TenantManager<T: Types> {
    /// Invoked by [`Cache::get`] to resolve a [`ShardTimelineId`] to a [`Types::Timeline`].
    /// Errors are returned as [`GetError::TenantManager`].
    async fn resolve(
        &self,
        timeline_id: TimelineId,
        shard_selector: ShardSelector,
    ) -> Result<T::Timeline, T::TenantManagerError>;
}

/// Abstract view of an [`Arc<Timeline>`], for testability.
pub(crate) trait ArcTimeline<T: Types>: Clone {
    fn gate(&self) -> &utils::sync::gate::Gate;
    fn shard_timeline_id(&self) -> ShardTimelineId;
    fn get_shard_identity(&self) -> &ShardIdentity;
    fn per_timeline_state(&self) -> &PerTimelineState<T>;
}

/// Errors returned by [`Cache::get`].
#[derive(Debug)]
pub(crate) enum GetError<T: Types> {
    TenantManager(T::TenantManagerError),
    TimelineGateClosed,
    PerTimelineStateShutDown,
}

/// Internal type used in [`Cache::get`].
enum RoutingResult<T: Types> {
    FastPath(Handle<T>),
    SlowPath(ShardTimelineId),
    NeedConsultTenantManager,
}

impl<T: Types> Cache<T> {
    /// See module-level comment for details.
    ///
    /// Does NOT check for the shutdown state of [`Types::Timeline`].
    /// Instead, the methods of [`Types::Timeline`] that are invoked through
    /// the [`Handle`] are responsible for checking these conditions
    /// and if so, return an error that causes the page service to
    /// close the connection.
    #[instrument(level = "trace", skip_all)]
    pub(crate) async fn get(
        &mut self,
        timeline_id: TimelineId,
        shard_selector: ShardSelector,
        tenant_manager: &T::TenantManager,
    ) -> Result<Handle<T>, GetError<T>> {
        // terminates because when every iteration we remove an element from the map
        let miss: ShardSelector = loop {
            let routing_state = self.shard_routing(timeline_id, shard_selector);
            match routing_state {
                RoutingResult::FastPath(handle) => return Ok(handle),
                RoutingResult::SlowPath(key) => match self.map.get(&key) {
                    Some(cached) => match cached.upgrade() {
                        Ok(upgraded) => return Ok(upgraded),
                        Err(HandleUpgradeError::ShutDown) => {
                            // TODO: dedup with shard_routing()
                            trace!("handle cache stale");
                            self.map.remove(&key).unwrap();
                            continue;
                        }
                    },
                    None => break ShardSelector::Known(key.shard_index),
                },
                RoutingResult::NeedConsultTenantManager => break shard_selector,
            }
        };
        self.get_miss(timeline_id, miss, tenant_manager).await
    }

    #[inline(always)]
    fn shard_routing(
        &mut self,
        timeline_id: TimelineId,
        shard_selector: ShardSelector,
    ) -> RoutingResult<T> {
        loop {
            // terminates because when every iteration we remove an element from the map
            let Some((first_key, first_handle)) = self.map.iter().next() else {
                return RoutingResult::NeedConsultTenantManager;
            };
            let Ok(first_handle) = first_handle.upgrade() else {
                // TODO: dedup with get()
                trace!("handle cache stale");
                let first_key_owned = *first_key;
                self.map.remove(&first_key_owned).unwrap();
                continue;
            };

            let first_handle_shard_identity = first_handle.get_shard_identity();
            let make_shard_index = |shard_num: ShardNumber| ShardIndex {
                shard_number: shard_num,
                shard_count: first_handle_shard_identity.count,
            };

            let need_idx = match shard_selector {
                ShardSelector::Page(key) => {
                    make_shard_index(first_handle_shard_identity.get_shard_number(&key))
                }
                ShardSelector::Zero => make_shard_index(ShardNumber(0)),
                ShardSelector::Known(shard_idx) => shard_idx,
            };
            let need_shard_timeline_id = ShardTimelineId {
                shard_index: need_idx,
                timeline_id,
            };
            let first_handle_shard_timeline_id = ShardTimelineId {
                shard_index: first_handle_shard_identity.shard_index(),
                timeline_id: first_handle.shard_timeline_id().timeline_id,
            };

            if need_shard_timeline_id == first_handle_shard_timeline_id {
                return RoutingResult::FastPath(first_handle);
            } else {
                return RoutingResult::SlowPath(need_shard_timeline_id);
            }
        }
    }

    #[instrument(level = "trace", skip_all)]
    #[inline(always)]
    async fn get_miss(
        &mut self,
        timeline_id: TimelineId,
        shard_selector: ShardSelector,
        tenant_manager: &T::TenantManager,
    ) -> Result<Handle<T>, GetError<T>> {
        match tenant_manager.resolve(timeline_id, shard_selector).await {
            Ok(timeline) => {
                let key = timeline.shard_timeline_id();
                match &shard_selector {
                    ShardSelector::Zero => assert_eq!(key.shard_index.shard_number, ShardNumber(0)),
                    ShardSelector::Page(_) => (), // gotta trust tenant_manager
                    ShardSelector::Known(idx) => assert_eq!(idx, &key.shard_index),
                }

                trace!("creating new HandleInner");
                let handle_inner_arc = Arc::new(Mutex::new(HandleInner::KeepingTimelineGateOpen {
                    gate_guard: Arc::new(
                        // this enter() is expensive in production code because
                        // it hits the global Arc<Timeline>::gate refcounts
                        match timeline.gate().enter() {
                            Ok(guard) => guard,
                            Err(_) => {
                                return Err(GetError::TimelineGateClosed);
                            }
                        },
                    ),
                    // this clone is expensive in production code because
                    // it hits the global Arc<Timeline>::clone refcounts
                    timeline: Arc::new(timeline.clone()),
                }));
                let handle_weak = WeakHandle {
                    inner: Arc::downgrade(&handle_inner_arc),
                };
                let handle = handle_weak
                    .upgrade()
                    .ok()
                    .expect("we just created it and it's not linked anywhere yet");
                {
                    let mut lock_guard = timeline
                        .per_timeline_state()
                        .handles
                        .lock()
                        .expect("mutex poisoned");
                    match &mut *lock_guard {
                        Some(per_timeline_state) => {
                            let replaced =
                                per_timeline_state.insert(self.id, Arc::clone(&handle_inner_arc));
                            assert!(replaced.is_none(), "some earlier code left a stale handle");
                            match self.map.entry(key) {
                                hash_map::Entry::Occupied(_o) => {
                                    // This cannot not happen because
                                    // 1. we're the _miss_ handle, i.e., `self.map` didn't contain an entry and
                                    // 2. we were holding &mut self during .resolve().await above, so, no other thread can have inserted a handle
                                    //    while we were waiting for the tenant manager.
                                    unreachable!()
                                }
                                hash_map::Entry::Vacant(v) => {
                                    v.insert(handle_weak);
                                }
                            }
                        }
                        None => {
                            return Err(GetError::PerTimelineStateShutDown);
                        }
                    }
                }
                Ok(handle)
            }
            Err(e) => Err(GetError::TenantManager(e)),
        }
    }
}

pub(crate) enum HandleUpgradeError {
    ShutDown,
}

impl<T: Types> WeakHandle<T> {
    pub(crate) fn upgrade(&self) -> Result<Handle<T>, HandleUpgradeError> {
        let Some(inner) = Weak::upgrade(&self.inner) else {
            return Err(HandleUpgradeError::ShutDown);
        };
        let lock_guard = inner.lock().expect("poisoned");
        match &*lock_guard {
            HandleInner::KeepingTimelineGateOpen {
                timeline,
                gate_guard,
            } => {
                let gate_guard = Arc::clone(gate_guard);
                let timeline = Arc::clone(timeline);
                drop(lock_guard);
                Ok(Handle {
                    timeline,
                    gate_guard,
                    inner,
                })
            }
            HandleInner::ShutDown => Err(HandleUpgradeError::ShutDown),
        }
    }

    pub(crate) fn is_same_handle_as(&self, other: &WeakHandle<T>) -> bool {
        Weak::ptr_eq(&self.inner, &other.inner)
    }
}

impl<T: Types> std::ops::Deref for Handle<T> {
    type Target = T::Timeline;
    fn deref(&self) -> &Self::Target {
        &self.timeline
    }
}

impl<T: Types> Handle<T> {
    pub(crate) fn downgrade(&self) -> WeakHandle<T> {
        WeakHandle {
            inner: Arc::downgrade(&self.inner),
        }
    }
}

impl<T: Types> PerTimelineState<T> {
    /// After this method returns, [`Cache::get`] will never again return a [`Handle`]
    /// to the [`Types::Timeline`] that embeds this per-timeline state.
    /// Even if [`TenantManager::resolve`] would still resolve to it.
    ///
    /// Already-alive [`Handle`]s for will remain open, usable, and keeping the [`ArcTimeline`] alive.
    /// That's ok because they're short-lived. See module-level comment for details.
    #[instrument(level = "trace", skip_all)]
    pub(super) fn shutdown(&self) {
        let handles = self
            .handles
            .lock()
            .expect("mutex poisoned")
            // NB: this .take() sets locked to None.
            // That's what makes future `Cache::get` misses fail.
            // Cache hits are taken care of below.
            .take();
        let Some(handles) = handles else {
            trace!("already shut down");
            return;
        };
        for handle_inner_arc in handles.values() {
            // Make hits fail.
            let mut lock_guard = handle_inner_arc.lock().expect("poisoned");
            lock_guard.shutdown();
        }
        drop(handles);
    }
}

// When dropping a [`Cache`], prune its handles in the [`PerTimelineState`] to break the reference cycle.
impl<T: Types> Drop for Cache<T> {
    fn drop(&mut self) {
        for (
            _,
            WeakHandle {
                inner: handle_inner_weak,
            },
        ) in self.map.drain()
        {
            let Some(handle_inner_arc) = handle_inner_weak.upgrade() else {
                continue;
            };
<<<<<<< HEAD
            let handle_timeline = handle_inner_arc
                // locking rules: drop lock before acquiring other lock below
                .lock()
                .expect("poisoned")
                .shutdown();
=======
            let Some(handle_timeline) = handle_inner_arc
                // locking rules: drop lock before acquiring other lock below
                .lock()
                .expect("poisoned")
                .shutdown()
            else {
                // Concurrent PerTimelineState::shutdown.
                continue;
            };
            // Clean up per_timeline_state so the HandleInner allocation can be dropped.
>>>>>>> e781cf6d
            let per_timeline_state = handle_timeline.per_timeline_state();
            let mut handles_lock_guard = per_timeline_state.handles.lock().expect("mutex poisoned");
            let Some(handles) = &mut *handles_lock_guard else {
                continue;
            };
            let Some(removed_handle_inner_arc) = handles.remove(&self.id) else {
<<<<<<< HEAD
                // There could have been a shutdown inbetween us upgrading the weak and locking the mutex.
                continue;
            };
            drop(handles_lock_guard); // locking rules: remember them when!
            assert!(Arc::ptr_eq(&removed_handle_inner_arc, &handle_inner_arc,));
=======
                // Concurrent PerTimelineState::shutdown.
                continue;
            };
            drop(handles_lock_guard); // locking rules!
            assert!(Arc::ptr_eq(&removed_handle_inner_arc, &handle_inner_arc));
>>>>>>> e781cf6d
        }
    }
}

impl<T: Types> HandleInner<T> {
<<<<<<< HEAD
    fn shutdown(&mut self) -> Arc<T::Timeline> {
        match std::mem::replace(self, HandleInner::ShutDown) {
            HandleInner::KeepingTimelineGateOpen { timeline, .. } => timeline,
            HandleInner::ShutDown => {
                unreachable!("handles are only shut down once in their lifetime");
=======
    fn shutdown(&mut self) -> Option<Arc<T::Timeline>> {
        match std::mem::replace(self, HandleInner::ShutDown) {
            HandleInner::KeepingTimelineGateOpen { timeline, .. } => Some(timeline),
            HandleInner::ShutDown => {
                // Duplicate shutdowns are possible because both Cache::drop and PerTimelineState::shutdown
                // may do it concurrently, but locking rules disallow holding per-timeline-state lock and
                // the handle lock at the same time.
                None
>>>>>>> e781cf6d
            }
        }
    }
}

#[cfg(test)]
mod tests {
    use std::sync::Weak;

    use pageserver_api::{
        key::{rel_block_to_key, Key, DBDIR_KEY},
        models::ShardParameters,
        reltag::RelTag,
        shard::ShardStripeSize,
    };
    use utils::shard::ShardCount;

    use super::*;

    const FOREVER: std::time::Duration = std::time::Duration::from_secs(u64::MAX);

    #[derive(Debug)]
    struct TestTypes;
    impl Types for TestTypes {
        type TenantManagerError = anyhow::Error;
        type TenantManager = StubManager;
        type Timeline = Arc<StubTimeline>;
    }

    struct StubManager {
        shards: Vec<Arc<StubTimeline>>,
    }

    struct StubTimeline {
        gate: utils::sync::gate::Gate,
        id: TimelineId,
        shard: ShardIdentity,
        per_timeline_state: PerTimelineState<TestTypes>,
        myself: Weak<StubTimeline>,
    }

    impl StubTimeline {
        fn getpage(&self) {
            // do nothing
        }
    }

    impl ArcTimeline<TestTypes> for Arc<StubTimeline> {
        fn gate(&self) -> &utils::sync::gate::Gate {
            &self.gate
        }

        fn shard_timeline_id(&self) -> ShardTimelineId {
            ShardTimelineId {
                shard_index: self.shard.shard_index(),
                timeline_id: self.id,
            }
        }

        fn get_shard_identity(&self) -> &ShardIdentity {
            &self.shard
        }

        fn per_timeline_state(&self) -> &PerTimelineState<TestTypes> {
            &self.per_timeline_state
        }
    }

    impl TenantManager<TestTypes> for StubManager {
        async fn resolve(
            &self,
            timeline_id: TimelineId,
            shard_selector: ShardSelector,
        ) -> anyhow::Result<Arc<StubTimeline>> {
            for timeline in &self.shards {
                if timeline.id == timeline_id {
                    match &shard_selector {
                        ShardSelector::Zero if timeline.shard.is_shard_zero() => {
                            return Ok(Arc::clone(timeline));
                        }
                        ShardSelector::Zero => continue,
                        ShardSelector::Page(key) if timeline.shard.is_key_local(key) => {
                            return Ok(Arc::clone(timeline));
                        }
                        ShardSelector::Page(_) => continue,
                        ShardSelector::Known(idx) if idx == &timeline.shard.shard_index() => {
                            return Ok(Arc::clone(timeline));
                        }
                        ShardSelector::Known(_) => continue,
                    }
                }
            }
            anyhow::bail!("not found")
        }
    }

    #[tokio::test(start_paused = true)]
    async fn test_timeline_shutdown() {
        crate::tenant::harness::setup_logging();

        let timeline_id = TimelineId::generate();
        let shard0 = Arc::new_cyclic(|myself| StubTimeline {
            gate: Default::default(),
            id: timeline_id,
            shard: ShardIdentity::unsharded(),
            per_timeline_state: PerTimelineState::default(),
            myself: myself.clone(),
        });
        let mgr = StubManager {
            shards: vec![shard0.clone()],
        };
        let key = DBDIR_KEY;

        let mut cache = Cache::<TestTypes>::default();

        //
        // fill the cache
        //
        let handle: Handle<_> = cache
            .get(timeline_id, ShardSelector::Page(key), &mgr)
            .await
            .expect("we have the timeline");
        assert!(Weak::ptr_eq(&handle.myself, &shard0.myself));
        assert_eq!(cache.map.len(), 1);
        drop(handle);

        //
        // demonstrate that Handle holds up gate closure
        // but shutdown prevents new handles from being handed out
        //

        tokio::select! {
            _ = shard0.gate.close() => {
                panic!("cache and per-timeline handler state keep cache open");
            }
            _ = tokio::time::sleep(FOREVER) => {
                // NB: first poll of close() makes it enter closing state
            }
        }

        let handle = cache
            .get(timeline_id, ShardSelector::Page(key), &mgr)
            .await
            .expect("we have the timeline");
        assert!(Weak::ptr_eq(&handle.myself, &shard0.myself));

        // SHUTDOWN
        shard0.per_timeline_state.shutdown(); // keeping handle alive across shutdown

        assert_eq!(
            cache.map.len(),
            1,
            "this is an implementation detail but worth pointing out: we can't clear the cache from shutdown(), it's cleared on first access after"
        );

        // this handle is perfectly usable
        handle.getpage();

        cache
            .get(timeline_id, ShardSelector::Page(key), &mgr)
            .await
            .err()
            .expect("documented behavior: can't get new handle after shutdown, even if there is an alive Handle");
        assert_eq!(
            cache.map.len(),
            0,
            "first access after shutdown cleans up the Weak's from the cache"
        );

        tokio::select! {
            _ = shard0.gate.close() => {
                panic!("handle is keeping gate open");
            }
            _ = tokio::time::sleep(FOREVER) => { }
        }

        drop(handle);

        // closing gate succeeds after dropping handle
        tokio::select! {
            _ = shard0.gate.close() => { }
            _ = tokio::time::sleep(FOREVER) => {
                panic!("handle is dropped, no other gate holders exist")
            }
        }

        // map gets cleaned on next lookup
        cache
            .get(timeline_id, ShardSelector::Page(key), &mgr)
            .await
            .err()
            .expect("documented behavior: can't get new handle after shutdown");
        assert_eq!(cache.map.len(), 0);

        // ensure all refs to shard0 are gone and we're not leaking anything
        drop(shard0);
        drop(mgr);
    }

    #[tokio::test]
    async fn test_multiple_timelines_and_deletion() {
        crate::tenant::harness::setup_logging();

        let timeline_a = TimelineId::generate();
        let timeline_b = TimelineId::generate();
        assert_ne!(timeline_a, timeline_b);
        let timeline_a = Arc::new_cyclic(|myself| StubTimeline {
            gate: Default::default(),
            id: timeline_a,
            shard: ShardIdentity::unsharded(),
            per_timeline_state: PerTimelineState::default(),
            myself: myself.clone(),
        });
        let timeline_b = Arc::new_cyclic(|myself| StubTimeline {
            gate: Default::default(),
            id: timeline_b,
            shard: ShardIdentity::unsharded(),
            per_timeline_state: PerTimelineState::default(),
            myself: myself.clone(),
        });
        let mut mgr = StubManager {
            shards: vec![timeline_a.clone(), timeline_b.clone()],
        };
        let key = DBDIR_KEY;

        let mut cache = Cache::<TestTypes>::default();

        cache
            .get(timeline_a.id, ShardSelector::Page(key), &mgr)
            .await
            .expect("we have it");
        cache
            .get(timeline_b.id, ShardSelector::Page(key), &mgr)
            .await
            .expect("we have it");
        assert_eq!(cache.map.len(), 2);

        // delete timeline A
        timeline_a.per_timeline_state.shutdown();
        mgr.shards.retain(|t| t.id != timeline_a.id);
        assert!(
            mgr.resolve(timeline_a.id, ShardSelector::Page(key))
                .await
                .is_err(),
            "broken StubManager implementation"
        );

        assert_eq!(
            cache.map.len(),
            2,
            "cache still has a Weak handle to Timeline A"
        );
        cache
            .get(timeline_a.id, ShardSelector::Page(key), &mgr)
            .await
            .err()
            .expect("documented behavior: can't get new handle after shutdown");
        assert_eq!(cache.map.len(), 1, "next access cleans up the cache");

        cache
            .get(timeline_b.id, ShardSelector::Page(key), &mgr)
            .await
            .expect("we still have it");
    }

    fn make_relation_key_for_shard(shard: ShardNumber, params: &ShardParameters) -> Key {
        rel_block_to_key(
            RelTag {
                spcnode: 1663,
                dbnode: 208101,
                relnode: 2620,
                forknum: 0,
            },
            shard.0 as u32 * params.stripe_size.0,
        )
    }

    #[tokio::test(start_paused = true)]
    async fn test_shard_split() {
        crate::tenant::harness::setup_logging();
        let timeline_id = TimelineId::generate();
        let parent = Arc::new_cyclic(|myself| StubTimeline {
            gate: Default::default(),
            id: timeline_id,
            shard: ShardIdentity::unsharded(),
            per_timeline_state: PerTimelineState::default(),
            myself: myself.clone(),
        });
        let child_params = ShardParameters {
            count: ShardCount(2),
            stripe_size: ShardStripeSize::default(),
        };
        let child0 = Arc::new_cyclic(|myself| StubTimeline {
            gate: Default::default(),
            id: timeline_id,
            shard: ShardIdentity::from_params(ShardNumber(0), &child_params),
            per_timeline_state: PerTimelineState::default(),
            myself: myself.clone(),
        });
        let child1 = Arc::new_cyclic(|myself| StubTimeline {
            gate: Default::default(),
            id: timeline_id,
            shard: ShardIdentity::from_params(ShardNumber(1), &child_params),
            per_timeline_state: PerTimelineState::default(),
            myself: myself.clone(),
        });
        let child_shards_by_shard_number = [child0.clone(), child1.clone()];

        let mut cache = Cache::<TestTypes>::default();

        // fill the cache with the parent
        for i in 0..2 {
            let handle = cache
                .get(
                    timeline_id,
                    ShardSelector::Page(make_relation_key_for_shard(ShardNumber(i), &child_params)),
                    &StubManager {
                        shards: vec![parent.clone()],
                    },
                )
                .await
                .expect("we have it");
            assert!(
                Weak::ptr_eq(&handle.myself, &parent.myself),
                "mgr returns parent first"
            );
            drop(handle);
        }

        //
        // SHARD SPLIT: tenant manager changes, but the cache isn't informed
        //

        // while we haven't shut down the parent, the cache will return the cached parent, even
        // if the tenant manager returns the child
        for i in 0..2 {
            let handle = cache
                .get(
                    timeline_id,
                    ShardSelector::Page(make_relation_key_for_shard(ShardNumber(i), &child_params)),
                    &StubManager {
                        shards: vec![], // doesn't matter what's in here, the cache is fully loaded
                    },
                )
                .await
                .expect("we have it");
            assert!(
                Weak::ptr_eq(&handle.myself, &parent.myself),
                "mgr returns parent"
            );
            drop(handle);
        }

        let parent_handle = cache
            .get(
                timeline_id,
                ShardSelector::Page(make_relation_key_for_shard(ShardNumber(0), &child_params)),
                &StubManager {
                    shards: vec![parent.clone()],
                },
            )
            .await
            .expect("we have it");
        assert!(Weak::ptr_eq(&parent_handle.myself, &parent.myself));

        // invalidate the cache
        parent.per_timeline_state.shutdown();

        // the cache will now return the child, even though the parent handle still exists
        for i in 0..2 {
            let handle = cache
                .get(
                    timeline_id,
                    ShardSelector::Page(make_relation_key_for_shard(ShardNumber(i), &child_params)),
                    &StubManager {
                        shards: vec![child0.clone(), child1.clone()], // <====== this changed compared to previous loop
                    },
                )
                .await
                .expect("we have it");
            assert!(
                Weak::ptr_eq(
                    &handle.myself,
                    &child_shards_by_shard_number[i as usize].myself
                ),
                "mgr returns child"
            );
            drop(handle);
        }

        // all the while the parent handle kept the parent gate open
        tokio::select! {
            _ = parent_handle.gate.close() => {
                panic!("parent handle is keeping gate open");
            }
            _ = tokio::time::sleep(FOREVER) => { }
        }
        drop(parent_handle);
        tokio::select! {
            _ = parent.gate.close() => { }
            _ = tokio::time::sleep(FOREVER) => {
                panic!("parent handle is dropped, no other gate holders exist")
            }
        }
    }

    #[tokio::test(start_paused = true)]
    async fn test_connection_handler_exit() {
        crate::tenant::harness::setup_logging();
        let timeline_id = TimelineId::generate();
        let shard0 = Arc::new_cyclic(|myself| StubTimeline {
            gate: Default::default(),
            id: timeline_id,
            shard: ShardIdentity::unsharded(),
            per_timeline_state: PerTimelineState::default(),
            myself: myself.clone(),
        });
        let mgr = StubManager {
            shards: vec![shard0.clone()],
        };
        let key = DBDIR_KEY;

        // Simulate 10 connections that's opened, used, and closed
        let mut used_handles = vec![];
        for _ in 0..10 {
            let mut cache = Cache::<TestTypes>::default();
            let handle = {
                let handle = cache
                    .get(timeline_id, ShardSelector::Page(key), &mgr)
                    .await
                    .expect("we have the timeline");
                assert!(Weak::ptr_eq(&handle.myself, &shard0.myself));
                handle
            };
            handle.getpage();
            used_handles.push(Arc::downgrade(&handle.timeline));
        }

        // No handles exist, thus gates are closed and don't require shutdown.
        // Thus the gate should close immediately, even without shutdown.
        tokio::select! {
            _ = shard0.gate.close() => { }
            _ = tokio::time::sleep(FOREVER) => {
                panic!("handle is dropped, no other gate holders exist")
            }
        }
    }

    #[tokio::test(start_paused = true)]
    async fn test_weak_handles() {
        crate::tenant::harness::setup_logging();
        let timeline_id = TimelineId::generate();
        let shard0 = Arc::new_cyclic(|myself| StubTimeline {
            gate: Default::default(),
            id: timeline_id,
            shard: ShardIdentity::unsharded(),
            per_timeline_state: PerTimelineState::default(),
            myself: myself.clone(),
        });
        let mgr = StubManager {
            shards: vec![shard0.clone()],
        };

        let refcount_start = Arc::strong_count(&shard0);

        let key = DBDIR_KEY;

        let mut cache = Cache::<TestTypes>::default();

        let handle = cache
            .get(timeline_id, ShardSelector::Page(key), &mgr)
            .await
            .expect("we have the timeline");
        assert!(Weak::ptr_eq(&handle.myself, &shard0.myself));

        let weak_handle = handle.downgrade();

        drop(handle);

        let upgraded_handle = weak_handle.upgrade().ok().expect("we can upgrade it");

        // Start shutdown
        shard0.per_timeline_state.shutdown();

        // Upgrades during shutdown don't work, even if upgraded_handle exists.
        weak_handle
            .upgrade()
            .err()
            .expect("can't upgrade weak handle as soon as shutdown started");

        // But upgraded_handle is still alive, so the gate won't close.
        tokio::select! {
            _ = shard0.gate.close() => {
                panic!("handle is keeping gate open");
            }
            _ = tokio::time::sleep(FOREVER) => { }
        }

        // Drop the last handle.
        drop(upgraded_handle);

        // The gate should close now, despite there still being a weak_handle.
        tokio::select! {
            _ = shard0.gate.close() => { }
            _ = tokio::time::sleep(FOREVER) => {
                panic!("only strong handle is dropped and we shut down per-timeline-state")
            }
        }

        // The weak handle still can't be upgraded.
        weak_handle
            .upgrade()
            .err()
            .expect("still shouldn't be able to upgrade the weak handle");

        // There should be no strong references to the timeline object except the one on "stack".
        assert_eq!(Arc::strong_count(&shard0), refcount_start);
    }
<<<<<<< HEAD
=======

    #[tokio::test(start_paused = true)]
    async fn test_reference_cycle_broken_when_cache_is_dropped() {
        crate::tenant::harness::setup_logging();
        let timeline_id = TimelineId::generate();
        let shard0 = Arc::new_cyclic(|myself| StubTimeline {
            gate: Default::default(),
            id: timeline_id,
            shard: ShardIdentity::unsharded(),
            per_timeline_state: PerTimelineState::default(),
            myself: myself.clone(),
        });
        let mgr = StubManager {
            shards: vec![shard0.clone()],
        };
        let key = DBDIR_KEY;

        let mut cache = Cache::<TestTypes>::default();

        // helper to check if a handle is referenced by per_timeline_state
        let per_timeline_state_refs_handle = |handle_weak: &Weak<Mutex<HandleInner<_>>>| {
            let per_timeline_state = shard0.per_timeline_state.handles.lock().unwrap();
            let per_timeline_state = per_timeline_state.as_ref().unwrap();
            per_timeline_state
                .values()
                .any(|v| Weak::ptr_eq(&Arc::downgrade(v), handle_weak))
        };

        // Fill the cache.
        let handle = cache
            .get(timeline_id, ShardSelector::Page(key), &mgr)
            .await
            .expect("we have the timeline");
        assert!(Weak::ptr_eq(&handle.myself, &shard0.myself));
        let handle_inner_weak = Arc::downgrade(&handle.inner);
        assert!(
            per_timeline_state_refs_handle(&handle_inner_weak),
            "we still hold `handle` _and_ haven't dropped `cache` yet"
        );

        // Drop the cache.
        drop(cache);

        assert!(
            !(per_timeline_state_refs_handle(&handle_inner_weak)),
            "nothing should reference the handle allocation anymore"
        );
        assert!(
            Weak::upgrade(&handle_inner_weak).is_some(),
            "the local `handle` still keeps the allocation alive"
        );
        // but obviously the cache is gone so no new allocations can be handed out.

        // Drop handle.
        drop(handle);
        assert!(
            Weak::upgrade(&handle_inner_weak).is_none(),
            "the local `handle` is dropped, so the allocation should be dropped by now"
        );
    }

    #[tokio::test(start_paused = true)]
    async fn test_reference_cycle_broken_when_per_timeline_state_shutdown() {
        crate::tenant::harness::setup_logging();
        let timeline_id = TimelineId::generate();
        let shard0 = Arc::new_cyclic(|myself| StubTimeline {
            gate: Default::default(),
            id: timeline_id,
            shard: ShardIdentity::unsharded(),
            per_timeline_state: PerTimelineState::default(),
            myself: myself.clone(),
        });
        let mgr = StubManager {
            shards: vec![shard0.clone()],
        };
        let key = DBDIR_KEY;

        let mut cache = Cache::<TestTypes>::default();
        let handle = cache
            .get(timeline_id, ShardSelector::Page(key), &mgr)
            .await
            .expect("we have the timeline");
        // grab a weak reference to the inner so can later try to Weak::upgrade it and assert that fails
        let handle_inner_weak = Arc::downgrade(&handle.inner);

        // drop the handle, obviously the lifetime of `inner` is at least as long as each strong reference to it
        drop(handle);
        assert!(Weak::upgrade(&handle_inner_weak).is_some(), "can still");

        // Shutdown the per_timeline_state.
        shard0.per_timeline_state.shutdown();
        assert!(Weak::upgrade(&handle_inner_weak).is_none(), "can no longer");

        // cache only contains Weak's, so, it can outlive the per_timeline_state without
        // Drop explicitly solely to make this point.
        drop(cache);
    }
>>>>>>> e781cf6d
}<|MERGE_RESOLUTION|>--- conflicted
+++ resolved
@@ -49,7 +49,6 @@
 //! For brevity, we will omit the `Arc<Mutex<>>` part in the following and instead
 //! use `strong ref` and `weak ref` when referring to the `Arc<Mutex<HandleInner>>`
 //! or `Weak<Mutex<HandleInner>>`, respectively.
-<<<<<<< HEAD
 //!
 //! - The `Handle` is a strong ref.
 //! - The `WeakHandle` is a weak ref.
@@ -61,19 +60,6 @@
 //! - `Cache`: single page service connection.
 //! - `PerTimelineState`:  lifetime of the Timeline object (i.e., i.e., till `Timeline::shutdown`).
 //!
-=======
-//!
-//! - The `Handle` is a strong ref.
-//! - The `WeakHandle` is a weak ref.
-//! - The `PerTimelineState` contains a `HashMap<CacheId, strong ref>`.
-//! - The `Cache` is a `HashMap<unique identifier for the shard, weak ref>`.
-//!
-//! Lifetimes:
-//! - `WeakHandle` and `Handle`: single pagestream request.
-//! - `Cache`: single page service connection.
-//! - `PerTimelineState`:  lifetime of the Timeline object (i.e., i.e., till `Timeline::shutdown`).
-//!
->>>>>>> e781cf6d
 //! ## Request Handling Flow (= filling and using the `Cache``)
 //!
 //! To dispatch a request, the page service connection calls `Cache::get`.
@@ -117,7 +103,6 @@
 //!
 //! When downgrading a `Handle` to a `WeakHandle`, we drop the `Arc<GateGuard>`.
 //! Again, this is cheap because the `Arc` is private to the connection.
-<<<<<<< HEAD
 //!
 //! In addition to the GateGuard, we need to provide `Deref<Target=Timeline>` impl.
 //! For this, both `Handle` need infallible access to an `Arc<Timeline>`.
@@ -136,26 +121,6 @@
 //!
 //! Further, there is this cycle:
 //!
-=======
-//!
-//! In addition to the GateGuard, we need to provide `Deref<Target=Timeline>` impl.
-//! For this, both `Handle` need infallible access to an `Arc<Timeline>`.
-//! We could clone the `Arc<Timeline>` when upgrading a `WeakHandle`, but that would cause contention
-//! on the shared memory location that trakcs the refcount of the `Arc<Timeline>`.
-//! Instead, we wrap the `Arc<Timeline>` into another `Arc`.
-//! so that we can clone it cheaply when upgrading a `WeakHandle`.
-//!
-//! # Shutdown
-//!
-//! The attentive reader may have noticed the following reference cycle around the `Arc<Timeline>`:
-//!
-//! ```text
-//! Timeline --owns--> PerTimelineState --strong--> HandleInner --strong--> Timeline
-//! ```
-//!
-//! Further, there is this cycle:
-//!
->>>>>>> e781cf6d
 //! ```text
 //! Timeline --owns--> PerTimelineState --strong--> HandleInner --strong--> GateGuard --keepalive--> Timeline
 //! ```
@@ -169,19 +134,11 @@
 //! The cycle is broken by either
 //! - Timeline shutdown (=> `PerTimelineState::shutdown`)
 //! - Connection shutdown (=> dropping the `Cache`).
-<<<<<<< HEAD
 //!
 //! Both transition the `HandleInner` from [`HandleInner::KeepingTimelineGateOpen`] to
 //! [`HandleInner::ShutDown`], which drops the only long-lived strong ref to the
 //! `Arc<GateGuard>`.
 //!
-=======
-//!
-//! Both transition the `HandleInner` from [`HandleInner::KeepingTimelineGateOpen`] to
-//! [`HandleInner::ShutDown`], which drops the only long-lived strong ref to the
-//! `Arc<GateGuard>`.
-//!
->>>>>>> e781cf6d
 //! `PerTimelineState::shutdown` drops all the `HandleInners` it contains,
 //! thereby breaking the cycle.
 //! It also initiates draining of already existing `Handle`s by
@@ -631,13 +588,6 @@
             let Some(handle_inner_arc) = handle_inner_weak.upgrade() else {
                 continue;
             };
-<<<<<<< HEAD
-            let handle_timeline = handle_inner_arc
-                // locking rules: drop lock before acquiring other lock below
-                .lock()
-                .expect("poisoned")
-                .shutdown();
-=======
             let Some(handle_timeline) = handle_inner_arc
                 // locking rules: drop lock before acquiring other lock below
                 .lock()
@@ -648,38 +598,22 @@
                 continue;
             };
             // Clean up per_timeline_state so the HandleInner allocation can be dropped.
->>>>>>> e781cf6d
             let per_timeline_state = handle_timeline.per_timeline_state();
             let mut handles_lock_guard = per_timeline_state.handles.lock().expect("mutex poisoned");
             let Some(handles) = &mut *handles_lock_guard else {
                 continue;
             };
             let Some(removed_handle_inner_arc) = handles.remove(&self.id) else {
-<<<<<<< HEAD
-                // There could have been a shutdown inbetween us upgrading the weak and locking the mutex.
-                continue;
-            };
-            drop(handles_lock_guard); // locking rules: remember them when!
-            assert!(Arc::ptr_eq(&removed_handle_inner_arc, &handle_inner_arc,));
-=======
                 // Concurrent PerTimelineState::shutdown.
                 continue;
             };
             drop(handles_lock_guard); // locking rules!
             assert!(Arc::ptr_eq(&removed_handle_inner_arc, &handle_inner_arc));
->>>>>>> e781cf6d
         }
     }
 }
 
 impl<T: Types> HandleInner<T> {
-<<<<<<< HEAD
-    fn shutdown(&mut self) -> Arc<T::Timeline> {
-        match std::mem::replace(self, HandleInner::ShutDown) {
-            HandleInner::KeepingTimelineGateOpen { timeline, .. } => timeline,
-            HandleInner::ShutDown => {
-                unreachable!("handles are only shut down once in their lifetime");
-=======
     fn shutdown(&mut self) -> Option<Arc<T::Timeline>> {
         match std::mem::replace(self, HandleInner::ShutDown) {
             HandleInner::KeepingTimelineGateOpen { timeline, .. } => Some(timeline),
@@ -688,7 +622,6 @@
                 // may do it concurrently, but locking rules disallow holding per-timeline-state lock and
                 // the handle lock at the same time.
                 None
->>>>>>> e781cf6d
             }
         }
     }
@@ -1207,8 +1140,6 @@
         // There should be no strong references to the timeline object except the one on "stack".
         assert_eq!(Arc::strong_count(&shard0), refcount_start);
     }
-<<<<<<< HEAD
-=======
 
     #[tokio::test(start_paused = true)]
     async fn test_reference_cycle_broken_when_cache_is_dropped() {
@@ -1306,5 +1237,4 @@
         // Drop explicitly solely to make this point.
         drop(cache);
     }
->>>>>>> e781cf6d
 }