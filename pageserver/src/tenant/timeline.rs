--- conflicted
+++ resolved
@@ -38,12 +38,8 @@
 use crate::context::{
     AccessStatsBehavior, DownloadBehavior, RequestContext, RequestContextBuilder,
 };
-<<<<<<< HEAD
 use crate::deletion_queue::DeletionQueueClient;
-use crate::tenant::remote_timeline_client::{self, index::LayerFileMetadata};
-=======
 use crate::tenant::remote_timeline_client::index::LayerFileMetadata;
->>>>>>> 05773708
 use crate::tenant::storage_layer::delta_layer::DeltaEntry;
 use crate::tenant::storage_layer::{
     DeltaLayerWriter, ImageLayerWriter, InMemoryLayer, LayerAccessStats, LayerFileName, RemoteLayer,
@@ -1772,11 +1768,15 @@
         guard.initialize_local_layers(loaded_layers, disk_consistent_lsn + 1);
 
         if let Some(rtc) = self.remote_client.as_ref() {
+            // Deletion queue client is always Some if remote_client is Some
+            let deletion_queue_client = self.deletion_queue_client.as_ref().unwrap();
+
             let (needs_upload, needs_cleanup) = to_sync;
             for (layer, m) in needs_upload {
                 rtc.schedule_layer_file_upload(&layer.layer_desc().filename(), &m)?;
             }
-            rtc.schedule_layer_file_deletion(&needs_cleanup)?;
+            rtc.schedule_layer_file_deletion(&needs_cleanup, &deletion_queue_client)
+                .await?;
             rtc.schedule_index_upload_for_file_changes()?;
             // Tenant::create_timeline will wait for these uploads to happen before returning, or
             // on retry.
